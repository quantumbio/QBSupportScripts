--- conflicted
+++ resolved
@@ -44,11 +44,7 @@
     local starttime = clock[];
     local inopt;
     ArgvReset ArgvExpand argv;
-<<<<<<< HEAD
-    local [printhelp, dockmdb, ligfilename, recfilename, setRName, toplimit, IDcolumn] = ArgvPull [ ['-help', '-dockmdb', '-lig','-rec','-rName','-top','-IDcolumn'], [0, 1, 1, 1, 1, 1, 1] ];
-=======
-    local [printhelp, dockmdb, ligfilename, recfilename, setRName, splitEntries] = ArgvPull [ ['-help', '-dockmdb', '-lig','-rec','-rName','-split'], [0, 1, 1, 1, 1, 0] ];
->>>>>>> 4b5ec8bf
+    local [printhelp, dockmdb, ligfilename, recfilename, setRName, splitEntries, toplimit, IDcolumn] = ArgvPull [ ['-help', '-dockmdb', '-lig','-rec','-rName','-split', '-top','-IDcolumn'], [0, 1, 1, 1, 1, 0, 1, 1] ];
     local remaining = ArgvAll [];
     if not isnull remaining then
         exit twrite ['ERROR: Unknown command line options: {}\n',remaining];
@@ -64,7 +60,6 @@
         exit twrite ['ERROR: Must use -dockmdb <dockmdb_filename> option to process dock.mdb file'];
     endif
     
-<<<<<<< HEAD
     if isnull IDcolumn then
         IDcolumn = 'mol';
     endif
@@ -81,8 +76,6 @@
     
     local mfield = '';
 
-=======
->>>>>>> 4b5ec8bf
 	// make sure that our database contains the right exportable field
 	// and then open the output file
     local [fldnames, fldtypes] = db_Fields dockmdb;
